import datetime
import logging
import os
from typing import Callable, Dict, List, NoReturn, Union
from urllib import parse

import requests

from pbiapi.utils import partition

HTTP_OK_CODE = 200


def check_token(fn: Callable) -> Callable:
    def wrapper(pbi_client, *args, **kwargs):
        if pbi_client.token is None or pbi_client.token_expiration < datetime.datetime.utcnow():
            pbi_client.update_token()
        return fn(pbi_client, *args, **kwargs)

    return wrapper


class PowerBIAPIClient:
    def __init__(self, tenant_id: str, client_id: str, client_secret: str):
        self.tenant_id = tenant_id
        self.client_id = client_id
        self.client_secret = client_secret
        self.base_url = "https://api.powerbi.com/v1.0/myorg/"
        self.url = f"https://login.microsoftonline.com/{self.tenant_id}/oauth2/v2.0/token"
        self.token = None
        self.token_expiration = None
        self._workspaces = None
        self.headers = None

    def get_auth_header(self) -> Dict[str, str]:
        return {"Authorization": f"Bearer {self.token}"}

    def update_token(self) -> None:
        payload = {
            "grant_type": "client_credentials",
            "client_id": self.client_id,
            "scope": "https://analysis.windows.net/powerbi/api/.default",
            "client_secret": self.client_secret,
        }
        headers = {"Content-Type": "application/x-www-form-urlencoded"}
        response = requests.post(self.url, data=payload, headers=headers)

        if response.status_code == HTTP_OK_CODE:
            self.token = response.json()["access_token"]
            self.token_expiration = datetime.datetime.utcnow() + datetime.timedelta(hours=1)
            self.headers = {**headers, **self.get_auth_header()}
        else:
            self.force_raise_http_error(response)

    @property
    def workspaces(self) -> List:
        return self._workspaces or self.get_workspaces()

    @check_token
    def get_workspaces(self) -> List:
        url = self.base_url + "groups"
        response = requests.get(url, headers=self.headers)

        if response.status_code == HTTP_OK_CODE:
            self._workspaces = response.json()["value"]
            return self._workspaces
        else:
            logging.error("Failed to fetch workspaces!")
            self.force_raise_http_error(response)

    @staticmethod
    def find_entity_id_by_name(entity_list: List, name: str, entity_type: str, raise_if_missing: bool = False) -> str:
        for item in entity_list:
            if item["name"] == name:
                return item["id"]
        if raise_if_missing:
            raise RuntimeError(f"No {entity_type} was found with the name: '{name}'")

    @check_token
    def create_workspace(self, name: str) -> None:
        # Check if workspace exists already:
        url = self.base_url + "groups?$filter=" + parse.quote(f"name eq '{name}'")
        response = requests.get(url, headers=self.headers)

        if response.status_code != HTTP_OK_CODE:
            logging.error(f"Failed when checking if the workspace, '{name}' already exists!")
            self.force_raise_http_error(response)

        if response.json()["@odata.count"] > 0:
            logging.info("Workspace already exists, no changes made!")
            return

        # Workspace does not exist, lets create it:
        logging.info(f"Trying to create a workspace with name: {name}...")
        url = self.base_url + "groups?workspaceV2=true"
        response = requests.post(url, data={"name": name}, headers=self.headers)

        if response.status_code == HTTP_OK_CODE:
            logging.info("Workspace created successfully!")
            self.get_workspaces()  # Update internal state
        else:
            logging.error(f"Failed to create the new workspace: '{name}':")
            self.force_raise_http_error(response)

    @check_token
    def add_user_to_workspace(self, workspace_name: str, user: Dict) -> None:
        workspace_id = self.find_entity_id_by_name(self.workspaces, workspace_name, "workspace", raise_if_missing=True)

        # Workspace exists, lets add user:
        url = self.base_url + f"groups/{workspace_id}/users"
        response = requests.post(url, data=user, headers=self.headers)

        if response.status_code == HTTP_OK_CODE:
            logging.info(f"Added users to workspace '{workspace_name}'")
        else:
            logging.error(f"Failed to add user to workspace '{workspace_name}': {user}")
            self.force_raise_http_error(response)

    @check_token
    def get_users_from_workspace(self, name: str) -> List:
        workspace_id = self.find_entity_id_by_name(self.workspaces, name, "workspace", raise_if_missing=True)

        url = self.base_url + f"groups/{workspace_id}/users"

        response = requests.get(url, headers=self.headers)
        if response.status_code == 200:
            return response.json()["value"]
        else:
            logging.error("Error getting users from workspace")
            self.force_raise_http_error(response)

    @check_token
    def delete_workspace(self, workspace_name: str) -> None:
        workspace_id = self.find_entity_id_by_name(self.workspaces, workspace_name, "workspace")

        if workspace_id is None:
            # If workspace is already deleted / doesn't exist, we simply return:
            return

        url = self.base_url + f"groups/{workspace_id}"
        response = requests.delete(url, headers=self.headers)

        if response.status_code == HTTP_OK_CODE:
            logging.info("Workspace deleted successfully!")
        else:
            logging.error("Workspace deletion failed:")
            self.force_raise_http_error(response)

    @check_token
    def get_datasets_in_workspace(self, workspace_name: str) -> List:
        workspace_id = self.find_entity_id_by_name(self.workspaces, workspace_name, "workspace", raise_if_missing=True)

        datasets_url = self.base_url + f"groups/{workspace_id}/datasets"
        response = requests.get(datasets_url, headers=self.headers)
        response.raise_for_status()
        if response.status_code == HTTP_OK_CODE:
            return response.json()["value"]

    @check_token
    def refresh_dataset_by_id(self, workspace_name: str, dataset_id: str) -> None:
        workspace_id = self.find_entity_id_by_name(self.workspaces, workspace_name, "workspace", raise_if_missing=True)
        url = self.base_url + f"groups/{workspace_id}/datasets/{dataset_id}/refreshes"
        response = requests.post(url, data="notifyOption=NoNotification", headers=self.headers)

        if response.status_code == 202:
            logging.info(f"Dataset with id {dataset_id} (and workspace id {workspace_id}) was updated!")
        else:
            logging.error("Dataset refresh failed!")
            self.force_raise_http_error(response, expected_codes=202)

    @check_token
    def create_push_dataset(self, workspace_name: str, retention_policy: str) -> None:
        workspace_id = self.find_entity_id_by_name(self.workspaces, workspace_name, "workspace", raise_if_missing=True)
        url = self.base_url + f"groups/{workspace_id}/datasets?defaultRetentionPolicy={retention_policy}"
        response = requests.post(url, data="notifyOption=NoNotification", headers=self.headers)

        if response.status_code == 202:
            logging.info(
                f"Create push dataset successful using workspace_id: {workspace_id} and "
                f"retention_policy: {retention_policy}"
            )
        else:
            logging.error("Create push dataset failed!")
            self.force_raise_http_error(response, expected_codes=202)

    @check_token
    def create_dataset(self, workspace_name: str, schema: Dict, retention_policy: str) -> None:
        workspace_id = self.find_entity_id_by_name(self.workspaces, workspace_name, "workspace", raise_if_missing=True)
        url = self.base_url + f"groups/{workspace_id}/datasets?defaultRetentionPolicy={retention_policy}"
        response = requests.post(url, json=schema, headers=self.get_auth_header())

        if response.status_code in [201, 202]:
            logging.info(
                f"Create dataset successful using workspace_id: {workspace_id}, schema: {schema} "
                f"and retention_policy: {retention_policy}"
            )
        else:
            logging.error("Failed to create dataset!")
            self.force_raise_http_error(response, expected_codes=[201, 202])

    @check_token
    def delete_dataset(self, workspace_name: str, dataset_name: str) -> None:
        workspace_id = self.find_entity_id_by_name(self.workspaces, workspace_name, "workspace", raise_if_missing=True)

<<<<<<< HEAD
        datasets = self.get_datasets_in_workspace(workspace_name)
=======
        datasets = self.get_datasets_in_workspace(self.workspaces)
>>>>>>> 162799bd
        dataset_id = self.find_entity_id_by_name(datasets, dataset_name, "dataset", raise_if_missing=True)

        url = self.base_url + f"groups/{workspace_id}/datasets/{dataset_id}"
        response = requests.delete(url, headers=self.headers)
        if response.status_code == HTTP_OK_CODE:
            logging.info("Dataset with id: {dataset_id} in workspace with id: {workspace_id} deleted successfully!")
        else:
            logging.error("Failed to delete dataset!")
            self.force_raise_http_error(response)

    @check_token
    def post_rows(self, workspace_name: str, dataset_id: str, table_name: str, data, chunk_size: int = 10000) -> None:
        workspace_id = self.find_entity_id_by_name(self.workspaces, workspace_name, "workspace", raise_if_missing=True)
        url = self.base_url + f"groups/{workspace_id}/datasets/{dataset_id}/tables/{table_name}/rows"

        chunked_data = partition(data, n=chunk_size)
        tot_chunks = len(chunked_data)

        for i, row_chunk in enumerate(chunked_data, 1):
            response = requests.post(url, json={"rows": row_chunk}, headers=self.get_auth_header())
            if response.status_code == HTTP_OK_CODE:
                logging.info(f"Chunk [{i}/{tot_chunks}] inserted successfully! Size: {len(row_chunk)} rows")
            else:
                logging.error("Row insertion failed!")
                self.force_raise_http_error(response)

    @check_token
    def update_table_schema(self, workspace_name: str, dataset_id: str, table_name: str, schema: Dict) -> None:
        workspace_id = self.find_entity_id_by_name(self.workspaces, workspace_name, "workspace", raise_if_missing=True)
        url = self.base_url + f"groups/{workspace_id}/datasets/{dataset_id}/tables/{table_name}"
        response = requests.put(url, json=schema, headers=self.get_auth_header())
        # TODO(scottmelhop): Use/check/raise depending on status code?
        logging.info(f"Update table schema returned status code {response.status_code}: {response.text}")

    @check_token
    def get_tables(self, workspace_name: str, dataset_id: str) -> List:
        workspace_id = self.find_entity_id_by_name(self.workspaces, workspace_name, "workspace", raise_if_missing=True)
        url = self.base_url + f"groups/{workspace_id}/datasets/{dataset_id}/tables"
        response = requests.get(url, headers=self.headers)

        if response.status_code == HTTP_OK_CODE:
            return response.json()

    @check_token
    def truncate_table(self, workspace_name: str, dataset_id: str, table_name: str) -> None:
        workspace_id = self.find_entity_id_by_name(self.workspaces, workspace_name, "workspace", raise_if_missing=True)
        url = self.base_url + f"groups/{workspace_id}/datasets/{dataset_id}/tables/{table_name}/rows"
        response = requests.delete(url, headers=self.headers)

        if response.status_code == HTTP_OK_CODE:
            logging.info("Table truncation successful!")
        else:
            logging.error("Table truncation failed!")
            self.force_raise_http_error(response)

    @check_token
    def get_reports_in_workspace(self, workspace_name: str) -> List:
        workspace_id = self.find_entity_id_by_name(self.workspaces, workspace_name, "workspace", raise_if_missing=True)

        url = self.base_url + f"groups/{workspace_id}/reports"
        response = requests.get(url, headers=self.headers)

        if response.status_code == HTTP_OK_CODE:
            return response.json()["value"]

    @check_token
    def rebind_report_in_workspace(self, workspace_name: str, dataset_name: str, report_name: str) -> None:
        workspace_id = self.find_entity_id_by_name(self.workspaces, workspace_name, "workspace", raise_if_missing=True)

        reports = self.get_reports_in_workspace(workspace_name)
        report_id = self.find_entity_id_by_name(reports, report_name, "report", raise_if_missing=True)

        datasets = self.get_datasets_in_workspace(workspace_name)
        dataset_id = self.find_entity_id_by_name(datasets, dataset_name, "dataset", raise_if_missing=True)

        url = self.base_url + f"groups/{workspace_id}/reports/{report_id}/Rebind"
        headers = {"Content-Type": "application/json", **self.get_auth_header()}
        payload = {"datasetId": dataset_id}

        response = requests.post(url, json=payload, headers=headers)
        if response.status_code == HTTP_OK_CODE:
            logging.info(f"Report named '{report_name}' rebound to dataset with name '{dataset_name}'")
        else:
            logging.error(f"Failed to rebind report with name '{report_name}' to dataset with name '{dataset_name}'")
            self.force_raise_http_error(response)

    @check_token
    def delete_report(self, workspace_name: str, report_name: str) -> None:
        workspace_id = self.find_entity_id_by_name(self.workspaces, workspace_name, "workspace", raise_if_missing=True)

        reports = self.get_reports_in_workspace(workspace_name)
        report_id = self.find_entity_id_by_name(reports, report_name, "report", raise_if_missing=True)

        url = self.base_url + f"groups/{workspace_id}/reports/{report_id}"
        response = requests.delete(url, headers=self.headers)

        if response.status_code == HTTP_OK_CODE:
            logging.info(f"Report named '{report_name}' in workspace '{workspace_name}' deleted successfully!")
        else:
            logging.error(f"Report deletion failed!")
            self.force_raise_http_error(response)

    @check_token
    def import_file_into_workspace(
        self, workspace_name: str, skip_report: bool, file_path: str, display_name: str
    ) -> None:
        workspace_id = self.find_entity_id_by_name(self.workspaces, workspace_name, "workspace", raise_if_missing=True)

        if not os.path.isfile(file_path):
            raise FileNotFoundError(2, f"No such file or directory: '{file_path}'")

        name_conflict = "CreateOrOverwrite"
        url = (
            self.base_url
            + f"groups/{workspace_id}/imports?datasetDisplayName={display_name}&nameConflict="
            + f"{name_conflict}"
            + ("&skipReport=true" if skip_report else "")
        )
        headers = {"Content-Type": "multipart/form-data", **self.get_auth_header()}

        with open(file_path, "rb") as f:
            response = requests.post(url, headers=headers, files={"filename": f})

        if response.status_code == 202:
            logging.info(response.json())
            import_id = response.json()["id"]
            logging.info(f"File uploading with id: {import_id}")
        else:
            self.force_raise_http_error(response)

        get_import_url = self.base_url + f"groups/{workspace_id}/imports/{import_id}"

        while True:
            response = requests.get(url=get_import_url, headers=self.headers)
            if response.status_code != 200:
                self.force_raise_http_error(response)

            if response.json()["importState"] == "Succeeded":
                logging.info("Import complete")
                return
            else:
                logging.info("Import in progress...")

    @staticmethod
    def force_raise_http_error(
        response: requests.Response, expected_codes: Union[List[int], int] = HTTP_OK_CODE
    ) -> NoReturn:
        logging.error(f"Expected response code(s) {expected_codes}, got {response.status_code}: {response.text}.")
        response.raise_for_status()
        raise requests.HTTPError(response)<|MERGE_RESOLUTION|>--- conflicted
+++ resolved
@@ -169,6 +169,12 @@
             self.force_raise_http_error(response, expected_codes=202)
 
     @check_token
+    def refresh_dataset_by_name(self, workspace_name: str, dataset_name: str) -> None:
+        datasets = self.get_datasets_in_workspace(workspace_name)
+        dataset_id = self.find_entity_id_by_name(datasets, dataset_name, "dataset", True)
+        self.refresh_dataset_by_id(workspace_name, dataset_id)
+
+    @check_token
     def create_push_dataset(self, workspace_name: str, retention_policy: str) -> None:
         workspace_id = self.find_entity_id_by_name(self.workspaces, workspace_name, "workspace", raise_if_missing=True)
         url = self.base_url + f"groups/{workspace_id}/datasets?defaultRetentionPolicy={retention_policy}"
@@ -202,11 +208,7 @@
     def delete_dataset(self, workspace_name: str, dataset_name: str) -> None:
         workspace_id = self.find_entity_id_by_name(self.workspaces, workspace_name, "workspace", raise_if_missing=True)
 
-<<<<<<< HEAD
         datasets = self.get_datasets_in_workspace(workspace_name)
-=======
-        datasets = self.get_datasets_in_workspace(self.workspaces)
->>>>>>> 162799bd
         dataset_id = self.find_entity_id_by_name(datasets, dataset_name, "dataset", raise_if_missing=True)
 
         url = self.base_url + f"groups/{workspace_id}/datasets/{dataset_id}"
